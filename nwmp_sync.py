# nwmp_sync.py
from __future__ import annotations
# Requisitos: pandas (obrigatório), numpy (para estatísticas), requests (apenas para URLs)
import gzip
import json
from pathlib import Path
from typing import Any, Dict, Iterable, List, Optional, Sequence, Tuple
from datetime import datetime, timezone

import numpy as np
import pandas as pd

# ------------------ Utils (I/O & time) ------------------

def _ensure_dir(p: Path) -> None:
    p.mkdir(parents=True, exist_ok=True)

def _read_json_bytes(raw: bytes) -> Any:
    return json.loads(raw.decode("utf-8"))

def _read_bytes_local_or_url(path_or_url: str, timeout: int = 60) -> bytes:
    p = (path_or_url or "").strip()
    if not p:
        raise ValueError("path_or_url vazio")
    if p.startswith("http://") or p.startswith("https://"):
        try:
            import requests  # opcional
        except Exception as exc:
            raise RuntimeError("requests não disponível para baixar URLs") from exc
        resp = requests.get(p, timeout=timeout)
        if resp.status_code != 200:
            raise RuntimeError(f"Falha ao baixar: {p} ({resp.status_code})")
        return resp.content
    path = Path(p)
    if not path.exists():
        raise FileNotFoundError(f"Arquivo não encontrado: {p}")
    return path.read_bytes()

def _maybe_gunzip(raw: bytes, hint: Optional[str] = None) -> bytes:
    name = (hint or "").lower()
    gz_ext = name.endswith(".gz")
    gz_magic = raw[:2] == b"\x1f\x8b"
    if gz_ext or gz_magic:
        try:
            return gzip.decompress(raw)
        except OSError:
            return raw
    return raw

def _normalise_timestamp(value: Any) -> Optional[datetime]:
    if value is None:
        return None
    if isinstance(value, datetime):
        return value.astimezone(timezone.utc) if value.tzinfo else value.replace(tzinfo=timezone.utc)
    if isinstance(value, (int, float)) and not isinstance(value, bool):
        # heurística: >=1e12 assume ms
        div = 1000.0 if float(value) >= 1_000_000_000_000 else 1.0
        try:
            return datetime.fromtimestamp(float(value)/div, tz=timezone.utc)
        except Exception:
            return None
    if isinstance(value, str):
        try:
            ts = pd.to_datetime(value, utc=True, errors="coerce")
            if pd.isna(ts): return None
            return ts.to_pydatetime()
        except Exception:
            return None
    return None

def _ts_iso_z(dt: datetime) -> str:
    return dt.astimezone(timezone.utc).isoformat().replace("+00:00","Z")

def _detect_snapshot_ts(entries: List[Dict[str, Any]]) -> str:
    tss: List[datetime] = []
    for e in entries:
        ts = _normalise_timestamp(e.get("timestamp"))
        if ts is not None:
            tss.append(ts)
    base = min(tss).astimezone(timezone.utc) if tss else datetime.now(timezone.utc)
    return _ts_iso_z(base)


def _ensure_iso_timestamp(value: Any, fallback: Optional[datetime] = None) -> str:
    dt = _normalise_timestamp(value)
    if dt is None:
        dt = fallback or datetime.now(timezone.utc)
    return _ts_iso_z(dt)


def _maybe_iso_datetime_field(entry: Dict[str, Any], key: str, fallback: Optional[datetime] = None) -> None:
    if key not in entry:
        return
    entry[key] = _ensure_iso_timestamp(entry.get(key), fallback=fallback)

# ------------------ Load snapshot arrays ------------------

def load_snapshot_array(path_or_url: str, timeout: int = 60) -> List[Dict[str, Any]]:
    raw = _read_bytes_local_or_url(path_or_url, timeout=timeout)
    raw = _maybe_gunzip(raw, hint=path_or_url)
    data = _read_json_bytes(raw)
    if not isinstance(data, list):
        raise TypeError("Snapshot deve ser array JSON")
    return [x for x in data if isinstance(x, dict)]

# ------------------ RAW save ------------------

def _load_json_list(path: Path) -> List[Dict[str, Any]]:
    if not path.exists():
        return []
    try:
        data = json.loads(path.read_text(encoding="utf-8"))
    except Exception:
        return []
    if isinstance(data, list):
        return [x for x in data if isinstance(x, dict)]
    return []

def _write_json_list(path: Path, entries: List[Dict[str, Any]]) -> None:
    _ensure_dir(path.parent)
    with open(path, "w", encoding="utf-8") as f:
        json.dump(entries, f, ensure_ascii=False, indent=2)


def _load_json_object(path: Path) -> Dict[str, Any]:
    if not path.exists():
        return {}
    try:
        data = json.loads(path.read_text(encoding="utf-8"))
    except Exception:
        return {}
    return data if isinstance(data, dict) else {}


def _write_json_object(path: Path, payload: Dict[str, Any]) -> None:
    _ensure_dir(path.parent)
    with open(path, "w", encoding="utf-8") as f:
        json.dump(payload, f, ensure_ascii=False, indent=2)


def _update_last_sync_metadata(meta_path: Path, source: str, payload: Dict[str, Any]) -> None:
    if not source:
        return
    meta = _load_json_object(meta_path)
    meta[source] = payload
    _write_json_object(meta_path, meta)

def _merge_history_entries(
    existing: List[Dict[str, Any]], new_entries: Iterable[Dict[str, Any]]
) -> List[Dict[str, Any]]:
    seen = set()
    merged: List[Dict[str, Any]] = []

    def _key(entry: Dict[str, Any]) -> str:
        return json.dumps(entry, sort_keys=True, ensure_ascii=False, separators=(",", ":"))

    for e in existing:
        k = _key(e)
        if k in seen:
            continue
        seen.add(k)
        merged.append(e)

    for e in new_entries:
        k = _key(e)
        if k in seen:
            continue
        seen.add(k)
        merged.append(e)

    return merged


def _load_local_snapshot_entries(directory: Path) -> List[Dict[str, Any]]:
    entries: List[Dict[str, Any]] = []
    if not directory.exists():
        raise FileNotFoundError(f"Diretório não encontrado: {directory}")

    for json_path in sorted(directory.rglob("*.json")):
        if not json_path.is_file():
            continue
        try:
            data = json.loads(json_path.read_text(encoding="utf-8"))
        except Exception:
            continue
        if isinstance(data, list):
            for raw in data:
                if isinstance(raw, dict):
                    entries.append(raw.copy())
    return entries


def _normalise_local_entry(
    entry: Dict[str, Any],
    snapshot_dt: datetime,
    server: str,
) -> Dict[str, Any]:
    norm: Dict[str, Any] = dict(entry)

    norm["timestamp"] = _ensure_iso_timestamp(norm.get("timestamp"), fallback=snapshot_dt)
    _maybe_iso_datetime_field(norm, "created_at", fallback=snapshot_dt)
    _maybe_iso_datetime_field(norm, "expires_at", fallback=snapshot_dt)

    server_norm = (server or "devaloka").lower()
    norm["server_id"] = server_norm
    if not norm.get("server"):
        norm["server"] = server_norm

    slug = str(norm.get("item_id") or norm.get("slug") or norm.get("id") or "").strip()
    if slug:
        norm.setdefault("slug", slug)
    if not norm.get("item_name"):
        norm["item_name"] = slug or norm.get("item") or ""

    for key in ["price", "quantity"]:
        if key in norm:
            try:
                norm[key] = int(norm[key])
            except Exception:
                try:
                    norm[key] = int(float(norm[key]))
                except Exception:
                    pass

    return norm


def _append_raw_entries(raw_path: Path, entries: List[Dict[str, Any]]) -> None:
    if not entries:
        return
    existing = _load_json_list(raw_path)
    merged = _merge_history_entries(existing, entries)
    _write_json_list(raw_path, merged)

def save_raw_snapshot_array(
    path_or_url: str, out_root_raw: str, label: str, timeout: int = 60
) -> Tuple[List[Dict[str, Any]], str, Path]:
    entries = load_snapshot_array(path_or_url, timeout=timeout)
    snapshot_ts = _detect_snapshot_ts(entries)
    dt = _normalise_timestamp(snapshot_ts)
    assert dt is not None
    history_path = Path(out_root_raw) / f"{label}.json"
    existing_entries = _load_json_list(history_path)
    merged_entries = _merge_history_entries(existing_entries, entries)
    _write_json_list(history_path, merged_entries)

    return entries, snapshot_ts, history_path

# ------------------ Transform to historical rows ------------------

def _price_cents_to_float(v: Any) -> Optional[float]:
    try:
        iv = int(v)
    except Exception:
        return None
    return round(iv/100.0, 2)

def _group_key(entry: Dict[str, Any]) -> Optional[Tuple[str, str, str]]:
    ts = _normalise_timestamp(entry.get("timestamp"))
    if ts is None:
        return None
    tsz = _ts_iso_z(ts)
    server_id = (entry.get("server_id") or entry.get("server") or "devaloka").lower()
    item_id = (entry.get("item_id") or entry.get("slug") or entry.get("id") or "").strip()
    if not item_id:
        return None
    return (tsz, server_id, item_id)

def extract_records_from_snapshots(
    buy_orders: List[Dict[str, Any]],
    auctions: List[Dict[str, Any]],
    server: str = "devaloka",
) -> List[Dict[str, Any]]:
    server_norm = (server or "devaloka").lower()
    buy_map: Dict[Tuple[str,str,str], Dict[str, Any]] = {}
    for e in buy_orders:
        k = _group_key(e)
        if not k: continue
        ts, srv, item = k
        if server_norm and srv != server_norm: continue
        price = _price_cents_to_float(e.get("price"))
        qty = e.get("quantity")
        name = e.get("item_name")
        rec = buy_map.setdefault(k, {"max_price": None, "qty_sum": 0, "item_name": name})
        if price is not None:
            rec["max_price"] = price if rec["max_price"] is None else max(rec["max_price"], price)
        if isinstance(qty, int):
            rec["qty_sum"] += qty
        if not rec.get("item_name") and name:
            rec["item_name"] = name

    sell_map: Dict[Tuple[str,str,str], Dict[str, Any]] = {}
    for e in auctions:
        k = _group_key(e)
        if not k: continue
        ts, srv, item = k
        if server_norm and srv != server_norm: continue
        price = _price_cents_to_float(e.get("price"))
        qty = e.get("quantity")
        name = e.get("item_name")
        rec = sell_map.setdefault(k, {"min_price": None, "qty_sum": 0, "item_name": name})
        if price is not None:
            rec["min_price"] = price if rec["min_price"] is None else min(rec["min_price"], price)
        if isinstance(qty, int):
            rec["qty_sum"] += qty
        if not rec.get("item_name") and name:
            rec["item_name"] = name

    keys = set(buy_map.keys()) | set(sell_map.keys())
    rows: List[Dict[str, Any]] = []
    for ts, srv, item in keys:
        buy = buy_map.get((ts, srv, item), {})
        sell = sell_map.get((ts, srv, item), {})
        item_name = sell.get("item_name") or buy.get("item_name") or item
        rows.append({
            "timestamp": ts,
            "item": item_name,
            "slug": item,
            "server": srv,
            "top_buy": buy.get("max_price"),
            "low_sell": sell.get("min_price"),
            "avg_price": None,
            "volume": sell.get("qty_sum") if isinstance(sell.get("qty_sum"), int) else None,
            "source": "nwmp_snapshot",
        })
    return rows


# ------------------ Aggregated metrics per side ------------------

def _entries_to_price_df(entries: List[Dict[str, Any]]) -> pd.DataFrame:
    """Convert snapshot entries into a tidy price DataFrame."""

    rows: List[Dict[str, Any]] = []
    for raw in entries:
        price = _price_cents_to_float(raw.get("price"))
        qty = raw.get("quantity")
        ts = _normalise_timestamp(raw.get("timestamp"))
        slug = (raw.get("item_id") or raw.get("slug") or raw.get("id") or "").strip()
        server = (raw.get("server_id") or raw.get("server") or "devaloka").lower()
        name = str(raw.get("item_name") or slug or "").strip()

        if price is None or ts is None or not slug:
            continue
        if not isinstance(qty, (int, float)):
            continue
        if float(qty) <= 0:
            continue

        rows.append(
            {
                "price": float(price),
                "quantity": float(qty),
                "timestamp": ts,
                "date": ts.astimezone(timezone.utc).replace(hour=0, minute=0, second=0, microsecond=0),
                "server": server,
                "slug": slug,
                "item": name or slug,
            }
        )

    if not rows:
        return pd.DataFrame(columns=["price", "quantity", "timestamp", "date", "server", "slug", "item"])

    df = pd.DataFrame(rows)
    df["quantity"] = pd.to_numeric(df["quantity"], errors="coerce")
    df = df.dropna(subset=["quantity"])
    df = df[df["quantity"] > 0]
    return df


def _weighted_quantiles(values: Sequence[float], weights: Sequence[float], quantiles: Sequence[float]) -> List[float]:
    vals = np.asarray(values, dtype=float)
    w = np.asarray(weights, dtype=float)
    qs = np.asarray(list(quantiles), dtype=float)
    if vals.size == 0 or w.size == 0 or qs.size == 0:
        return [float("nan")] * len(quantiles)
    total = w.sum()
    if not np.isfinite(total) or total <= 0:
        return [float("nan")] * len(quantiles)
    sorter = np.argsort(vals)
    vals = vals[sorter]
    w = w[sorter]
    cum_weights = np.cumsum(w)
    cum_weights /= cum_weights[-1]
    qs = np.clip(qs, 0.0, 1.0)
    return np.interp(qs, cum_weights, vals).tolist()


def _aggregate_side(entries: List[Dict[str, Any]], side: str) -> pd.DataFrame:
    df = _entries_to_price_df(entries)
    if df.empty:
        return pd.DataFrame()

    percentiles = [0.10, 0.30, 0.50, 0.70, 0.90]
    groups: List[Dict[str, Any]] = []

    for (date, server, slug), grp in df.groupby(["date", "server", "slug"], sort=False):
        qty_total = float(grp["quantity"].sum())
        if qty_total <= 0 or not np.isfinite(qty_total):
            continue

        prices = grp["price"].to_numpy(dtype=float)
        weights = grp["quantity"].to_numpy(dtype=float)
        pct_values = _weighted_quantiles(prices, weights, percentiles)

        price_min = float(np.nanmin(prices)) if prices.size else float("nan")
        price_max = float(np.nanmax(prices)) if prices.size else float("nan")
        weighted_mean = float(np.average(prices, weights=weights)) if weights.sum() else float("nan")

        item_names = grp["item"].dropna().astype(str)
        item_name = next((name.strip() for name in item_names if name.strip()), slug)

        groups.append(
            {
                "date": date,
                "server": server,
                "slug": slug,
                "item": item_name,
                "side": side,
                "price_min": price_min,
                "price_max": price_max,
                "price_weighted_mean": weighted_mean,
                "price_weighted_median": pct_values[2] if len(pct_values) >= 3 else float("nan"),
                "quantity_total": qty_total,
                "pct_10": pct_values[0] if pct_values else float("nan"),
                "pct_30": pct_values[1] if len(pct_values) >= 2 else float("nan"),
                "pct_50": pct_values[2] if len(pct_values) >= 3 else float("nan"),
                "pct_70": pct_values[3] if len(pct_values) >= 4 else float("nan"),
                "pct_90": pct_values[4] if len(pct_values) >= 5 else float("nan"),
            }
        )

    if not groups:
        return pd.DataFrame()

    agg = pd.DataFrame(groups)
    agg["date"] = pd.to_datetime(agg["date"], utc=True, errors="coerce")
    agg = agg.dropna(subset=["date", "slug", "server"])
    return agg


def update_side_csv(entries: List[Dict[str, Any]], csv_path: str, side: str) -> None:
    agg = _aggregate_side(entries, side)
    if agg.empty:
        return

    dest = Path(csv_path)
    _ensure_dir(dest.parent)

    if dest.exists():
        try:
            df_old = pd.read_csv(dest)
        except Exception:
            df_old = pd.DataFrame(columns=agg.columns)
    else:
        df_old = pd.DataFrame(columns=agg.columns)

    for col in agg.columns:
        if col not in df_old.columns:
            df_old[col] = pd.NA

    agg_out = agg.copy()
    agg_out["date"] = agg_out["date"].dt.strftime("%Y-%m-%d")
    agg_out["quantity_total"] = (
        pd.to_numeric(agg_out["quantity_total"], errors="coerce").round().astype("Int64")
    )

    combined = pd.concat([df_old, agg_out], ignore_index=True)
    combined["date"] = pd.to_datetime(combined["date"], utc=True, errors="coerce")
    combined = combined.dropna(subset=["date", "slug", "server"])
    combined = combined.drop_duplicates(subset=["date", "slug", "server"], keep="last")
    combined = combined.sort_values(["slug", "date"])
    combined["date"] = combined["date"].dt.strftime("%Y-%m-%d")
    combined.to_csv(dest, index=False)

# ------------------ CSV merge (historical) ------------------

def update_csv(records: List[Dict[str, Any]], csv_path: str) -> None:
    if not records:
        return
    df_new = pd.DataFrame(records)
    if df_new.empty: return
    exp_cols = ["timestamp","item","slug","server","top_buy","low_sell","avg_price","volume","source"]
    for c in exp_cols:
        if c not in df_new.columns:
            df_new[c] = None
    df_new["timestamp"] = pd.to_datetime(df_new["timestamp"], utc=True, errors="coerce")
    df_new = df_new.dropna(subset=["timestamp"])
    for c in ["top_buy","low_sell","avg_price"]:
        df_new[c] = pd.to_numeric(df_new[c], errors="coerce")
    if "volume" in df_new.columns:
        df_new["volume"] = pd.to_numeric(df_new["volume"], errors="coerce").astype("Int64")
    df_new["timestamp"] = df_new["timestamp"].dt.tz_convert(timezone.utc)

    dest = Path(csv_path); _ensure_dir(dest.parent)
    if dest.exists():
        try:
            df_old = pd.read_csv(dest)
        except Exception:
            df_old = pd.DataFrame(columns=exp_cols)
    else:
        df_old = pd.DataFrame(columns=exp_cols)

    if not df_old.empty:
        df_old["timestamp"] = pd.to_datetime(df_old["timestamp"], utc=True, errors="coerce")

    combined = pd.concat([df_old, df_new], ignore_index=True)
    subset = [c for c in ["timestamp","item","server","slug"] if c in combined.columns]
    if subset:
        combined = combined.drop_duplicates(subset=subset, keep="last")
    if "timestamp" in combined.columns:
        combined = combined.sort_values("timestamp")
        combined["timestamp"] = combined["timestamp"].dt.strftime("%Y-%m-%dT%H:%M:%SZ")
    combined.to_csv(dest, index=False)

# ------------------ History.json projection (for the current app) ------------------

def append_history_json_from_records(records: List[Dict[str, Any]], history_json_path: str) -> None:
    """
    Projeta para o formato atual do app:
    {"timestamp","item","buy_market","sell_market"}
    """
    if not records: return
    proj = []
    for r in records:
        if r.get("item") and r.get("top_buy") is not None and r.get("low_sell") is not None:
            proj.append({
                "timestamp": r["timestamp"],
                "item": r["item"],
                "buy_market": r["top_buy"],
                "sell_market": r["low_sell"],
            })
    if not proj: return
    # append estilo JSON lines (leremos no app via pandas depois)
    p = Path(history_json_path); _ensure_dir(p.parent)
    try:
        # carrega existente (lista) ou cria
        if p.exists():
            try:
                df_old = pd.read_json(p, orient="records")
            except Exception:
                df_old = pd.DataFrame(columns=["timestamp","item","buy_market","sell_market"])
        else:
            df_old = pd.DataFrame(columns=["timestamp","item","buy_market","sell_market"])
        df_new = pd.DataFrame(proj)
        # dedupe por (timestamp,item)
        df_new["timestamp"] = pd.to_datetime(df_new["timestamp"], utc=True, errors="coerce")
        df_old["timestamp"] = pd.to_datetime(df_old["timestamp"], utc=True, errors="coerce")
        df = pd.concat([df_old, df_new], ignore_index=True)
        df = df.dropna(subset=["timestamp","item"])
        df = df.drop_duplicates(subset=["timestamp","item"], keep="last")
        df["timestamp"] = df["timestamp"].dt.strftime("%Y-%m-%dT%H:%M:%SZ")
        df.to_json(p, orient="records", indent=2)
    except Exception:
        # fallback: não quebrar pipeline caso history_local.json esteja corrompido
        pass

# ------------------ Orchestration ------------------

def sync_sources_save_raw_and_update_csv(
    buy_orders_path_or_url: str,
    auctions_path_or_url: str,
    raw_root: str,
    buy_csv_path: str,
    sell_csv_path: str,
    history_json_path: str,
    server: str = "devaloka",
    timeout: int = 60,
) -> Dict[str, Any]:
    buy_entries, buy_snapshot_ts, _ = save_raw_snapshot_array(
        buy_orders_path_or_url, raw_root, label="buy", timeout=timeout
    )
    sell_entries, sell_snapshot_ts, _ = save_raw_snapshot_array(
        auctions_path_or_url, raw_root, label="sell", timeout=timeout
    )
    update_side_csv(buy_entries, buy_csv_path, side="buy")
    update_side_csv(sell_entries, sell_csv_path, side="sell")
    records = extract_records_from_snapshots(buy_entries, sell_entries, server=server)
    append_history_json_from_records(records, history_json_path)

    ts_candidates = [
        _normalise_timestamp(buy_snapshot_ts),
        _normalise_timestamp(sell_snapshot_ts),
    ]
    ts_candidates = [ts for ts in ts_candidates if ts is not None]
    latest_dt = max(ts_candidates) if ts_candidates else datetime.now(timezone.utc)
    snapshot_iso = _ts_iso_z(latest_dt)

    meta_payload = {
        "source": "remote",
        "snapshot_ts": snapshot_iso,
        "buy_snapshot_ts": buy_snapshot_ts,
        "sell_snapshot_ts": sell_snapshot_ts,
        "buy_entries": len(buy_entries),
        "sell_entries": len(sell_entries),
        "records": len(records),
        "updated_at": _ts_iso_z(datetime.now(timezone.utc)),
    }

    meta_path = Path(raw_root) / "last_sync_meta.json"
    _update_last_sync_metadata(meta_path, "remote", meta_payload)

    return meta_payload

def rebuild_csv_from_raw(
    raw_root: str,
    buy_csv_path: str,
    sell_csv_path: str,
    history_json_path: str,
    server: str = "devaloka",
) -> None:
    buy_path = Path(raw_root) / "buy.json"
    sell_path = Path(raw_root) / "sell.json"

    if not buy_path.exists() and not sell_path.exists():
        raise FileNotFoundError(f"Nada em {buy_path.parent}")

    buy_entries = _load_json_list(buy_path)
    sell_entries = _load_json_list(sell_path)

    update_side_csv(buy_entries, buy_csv_path, side="buy")
    update_side_csv(sell_entries, sell_csv_path, side="sell")
    records = extract_records_from_snapshots(buy_entries, sell_entries, server=server)
    append_history_json_from_records(records, history_json_path)

# Conveniências simples para o app
def run_sync(
    buy_url_or_path: str,
    sell_url_or_path: str,
    raw_root: str = "raw",
    buy_csv_path: str = "data/history_devaloka_buy.csv",
    sell_csv_path: str = "data/history_devaloka_sell.csv",
    history_json_path: str = "history_local.json",
    server: str = "devaloka",
    timeout: int = 60,
) -> Dict[str, Any]:
    return sync_sources_save_raw_and_update_csv(
        buy_url_or_path,
        sell_url_or_path,
        raw_root,
        buy_csv_path,
        sell_csv_path,
        history_json_path,
        server,
        timeout,
    )


def run_rebuild(
    raw_root: str = "raw",
    buy_csv_path: str = "data/history_devaloka_buy.csv",
    sell_csv_path: str = "data/history_devaloka_sell.csv",
    history_json_path: str = "history_local.json",
    server: str = "devaloka",
) -> None:
    rebuild_csv_from_raw(raw_root, buy_csv_path, sell_csv_path, history_json_path, server=server)


def run_sync_local_snapshot(
    auctions_dir: str,
    buy_orders_dir: str,
    raw_root: str = "raw",
    buy_csv_path: str = "data/history_devaloka_buy.csv",
    sell_csv_path: str = "data/history_devaloka_sell.csv",
    history_json_path: str = "history_local.json",
    server: str = "devaloka",
    snapshot_time: Optional[datetime] = None,
) -> Dict[str, Any]:
    snapshot_dt = snapshot_time or datetime.now(timezone.utc)

    auctions_entries_raw = _load_local_snapshot_entries(Path(auctions_dir))
    buy_entries_raw = _load_local_snapshot_entries(Path(buy_orders_dir))

    auctions_entries = [_normalise_local_entry(e, snapshot_dt, server) for e in auctions_entries_raw]
    buy_entries = [_normalise_local_entry(e, snapshot_dt, server) for e in buy_entries_raw]

    raw_root_path = Path(raw_root)
    _append_raw_entries(raw_root_path / "sell.json", auctions_entries)
    _append_raw_entries(raw_root_path / "buy.json", buy_entries)

    update_side_csv(buy_entries, buy_csv_path, side="buy")
    update_side_csv(auctions_entries, sell_csv_path, side="sell")

    records = extract_records_from_snapshots(buy_entries, auctions_entries, server=server)
    append_history_json_from_records(records, history_json_path)

<<<<<<< HEAD
    snapshot_iso = _ts_iso_z(snapshot_dt)
    now_iso = _ts_iso_z(datetime.now(timezone.utc))
    result = {
        "source": "local",
        "timestamp": snapshot_iso,
        "snapshot_ts": snapshot_iso,
        "buy_entries": len(buy_entries),
        "sell_entries": len(auctions_entries),
        "records": len(records),
        "updated_at": now_iso,
    }

    meta_path = raw_root_path / "last_sync_meta.json"
    _update_last_sync_metadata(meta_path, "local", result)

    return result
=======
    return {
        "timestamp": _ts_iso_z(snapshot_dt),
        "buy_entries": len(buy_entries),
        "sell_entries": len(auctions_entries),
        "records": len(records),
    }
>>>>>>> 0cf2163f
<|MERGE_RESOLUTION|>--- conflicted
+++ resolved
@@ -685,28 +685,9 @@
     records = extract_records_from_snapshots(buy_entries, auctions_entries, server=server)
     append_history_json_from_records(records, history_json_path)
 
-<<<<<<< HEAD
-    snapshot_iso = _ts_iso_z(snapshot_dt)
-    now_iso = _ts_iso_z(datetime.now(timezone.utc))
-    result = {
-        "source": "local",
-        "timestamp": snapshot_iso,
-        "snapshot_ts": snapshot_iso,
-        "buy_entries": len(buy_entries),
-        "sell_entries": len(auctions_entries),
-        "records": len(records),
-        "updated_at": now_iso,
-    }
-
-    meta_path = raw_root_path / "last_sync_meta.json"
-    _update_last_sync_metadata(meta_path, "local", result)
-
-    return result
-=======
     return {
         "timestamp": _ts_iso_z(snapshot_dt),
         "buy_entries": len(buy_entries),
         "sell_entries": len(auctions_entries),
         "records": len(records),
-    }
->>>>>>> 0cf2163f
+    }