--- conflicted
+++ resolved
@@ -71,42 +71,6 @@
     SCRIPT_DIR / "example_snapshot" / "buy-orders",
 )
 
-<<<<<<< HEAD
-# --------------------------------------------------------------------------------------
-# Path helpers
-# --------------------------------------------------------------------------------------
-
-def _resolve_path(value) -> Path:
-    path = Path(value)
-    if not path.is_absolute():
-        path = SCRIPT_DIR / path
-    return path
-
-
-def _parse_iso_datetime(value):
-    if not value:
-        return None
-    try:
-        return datetime.fromisoformat(value.replace("Z", "+00:00"))
-    except Exception:
-        try:
-            ts = pd.to_datetime(value, utc=True, errors="coerce")
-        except Exception:
-            return None
-        if pd.isna(ts):
-            return None
-        return ts.to_pydatetime()
-
-
-def _format_timestamp_label(value) -> str:
-    dt = _parse_iso_datetime(value)
-    if not dt:
-        return "—"
-    return dt.astimezone(timezone.utc).strftime("%Y-%m-%d %H:%MZ")
-
-
-=======
->>>>>>> 0cf2163f
 # --------------------------------------------------------------------------------------
 # Helpers (I/O)
 # --------------------------------------------------------------------------------------
@@ -1319,71 +1283,6 @@
     settings_df = pd.DataFrame(settings_rows)
     st.table(settings_df)
 
-<<<<<<< HEAD
-    last_sync_meta_path = _resolve_path(DEFAULT_NWMP_RAW_ROOT) / "last_sync_meta.json"
-    try:
-        last_sync_meta = json.loads(last_sync_meta_path.read_text(encoding="utf-8")) if last_sync_meta_path.exists() else {}
-    except Exception:
-        last_sync_meta = {}
-
-    remote_meta = last_sync_meta.get("remote") or {}
-    local_meta = last_sync_meta.get("local") or {}
-
-    remote_ts_value = remote_meta.get("snapshot_ts") or remote_meta.get("timestamp")
-    local_ts_value = local_meta.get("snapshot_ts") or local_meta.get("timestamp")
-
-    remote_dt = _parse_iso_datetime(remote_ts_value)
-    local_dt = _parse_iso_datetime(local_ts_value)
-
-    def _fmt_counts(meta) -> str:
-        bits: list[str] = []
-        val = meta.get("sell_entries")
-        if isinstance(val, int):
-            bits.append(f"{val:,} vendas")
-        val = meta.get("buy_entries")
-        if isinstance(val, int):
-            bits.append(f"{val:,} compras")
-        val = meta.get("records")
-        if isinstance(val, int):
-            bits.append(f"{val:,} registros")
-        return " • ".join(bits)
-
-    status_remote = _format_timestamp_label(remote_ts_value)
-    status_local = _format_timestamp_label(local_ts_value)
-
-    latest_source = None
-    if remote_dt and local_dt:
-        latest_source = "remote" if remote_dt >= local_dt else "local"
-    elif remote_dt:
-        latest_source = "remote"
-    elif local_dt:
-        latest_source = "local"
-
-    source_labels = {"remote": "Snapshot online (NWMP)", "local": "Snapshot local"}
-
-    status_cols = st.columns(3)
-    status_cols[0].markdown(f"**Último snapshot online:** {status_remote}")
-    if remote_meta:
-        counts = _fmt_counts(remote_meta)
-        if counts:
-            status_cols[0].caption(counts)
-    status_cols[1].markdown(f"**Último snapshot local:** {status_local}")
-    if local_meta:
-        counts = _fmt_counts(local_meta)
-        if counts:
-            status_cols[1].caption(counts)
-
-    if latest_source:
-        latest_label = source_labels.get(latest_source, latest_source)
-        latest_ts = status_remote if latest_source == "remote" else status_local
-        status_cols[2].markdown(f"**Fonte mais recente processada:** {latest_label}")
-        status_cols[2].caption(f"Snapshot em {latest_ts}")
-    else:
-        status_cols[2].markdown("**Fonte mais recente processada:** —")
-        status_cols[2].caption("Nenhum snapshot processado ainda")
-
-=======
->>>>>>> 0cf2163f
     missing_remote = [name for name, value in settings_remote.items() if not str(value).strip()]
     missing_local = [name for name, value in settings_local.items() if not str(value).strip()]
 
@@ -1398,23 +1297,8 @@
     except Exception as e:
         st.error(f"Falha ao importar nwmp_sync: {e}")
     else:
-<<<<<<< HEAD
-        def _format_result_message(source_label: str, result) -> str:
-            if not isinstance(result, dict):
-                return source_label
-            ts_raw = result.get("snapshot_ts") or result.get("timestamp")
-            ts_display = _format_timestamp_label(ts_raw)
-            counts = _fmt_counts(result)
-            msg = f"{source_label} sincronizado ✅ (snapshot {ts_display})"
-            if counts:
-                msg += f" — {counts}"
-            return msg
-
-        def _run_remote_sync():
-=======
         a, b, c = st.columns(3)
         if a.button("🔄 Sincronizar agora", use_container_width=True):
->>>>>>> 0cf2163f
             if missing_remote:
                 st.error(
                     "Configurações obrigatórias ausentes: "
