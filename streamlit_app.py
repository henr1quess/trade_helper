--- conflicted
+++ resolved
@@ -1258,14 +1258,6 @@
 # --------------------------------------------------------------------------------------
 with tab_coletar:
     st.markdown("## Coletar snapshot (Devaloka)")
-<<<<<<< HEAD
-
-    st.info(
-        "O CSV de histórico de **sell orders** deve ser atualizado via "
-        "`devaloka_price_scraper.py`, que coleta os percentis diretamente do site."
-    )
-=======
->>>>>>> 36fdeae1
 
     # Parâmetros fixos (sem necessidade de entrada manual)
     settings_remote = {
